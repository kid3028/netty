<?xml version="1.0" encoding="UTF-8"?>
<!--
  ~ Copyright 2012 The Netty Project
  ~
  ~ The Netty Project licenses this file to you under the Apache License,
  ~ version 2.0 (the "License"); you may not use this file except in compliance
  ~ with the License. You may obtain a copy of the License at:
  ~
  ~   https://www.apache.org/licenses/LICENSE-2.0
  ~
  ~ Unless required by applicable law or agreed to in writing, software
  ~ distributed under the License is distributed on an "AS IS" BASIS, WITHOUT
  ~ WARRANTIES OR CONDITIONS OF ANY KIND, either express or implied. See the
  ~ License for the specific language governing permissions and limitations
  ~ under the License.
  -->
<project xmlns="http://maven.apache.org/POM/4.0.0" xmlns:xsi="http://www.w3.org/2001/XMLSchema-instance" xsi:schemaLocation="http://maven.apache.org/POM/4.0.0 https://maven.apache.org/maven-v4_0_0.xsd">

  <modelVersion>4.0.0</modelVersion>
  <parent>
    <groupId>org.sonatype.oss</groupId>
    <artifactId>oss-parent</artifactId>
    <version>9</version>
  </parent>

  <groupId>io.netty</groupId>
  <artifactId>netty-parent</artifactId>
  <packaging>pom</packaging>
  <version>4.1.64.Final-SNAPSHOT</version>

  <name>Netty</name>
  <url>https://netty.io/</url>
  <description>
    Netty is an asynchronous event-driven network application framework for
    rapid development of maintainable high performance protocol servers and
    clients.
  </description>

  <organization>
    <name>The Netty Project</name>
    <url>https://netty.io/</url>
  </organization>

  <licenses>
    <license>
      <name>Apache License, Version 2.0</name>
      <url>https://www.apache.org/licenses/LICENSE-2.0</url>
    </license>
  </licenses>
  <inceptionYear>2008</inceptionYear>

  <scm>
    <url>https://github.com/netty/netty</url>
    <connection>scm:git:git://github.com/netty/netty.git</connection>
    <developerConnection>scm:git:ssh://git@github.com/netty/netty.git</developerConnection>
    <tag>HEAD</tag>
  </scm>

  <developers>
    <developer>
      <id>netty.io</id>
      <name>The Netty Project Contributors</name>
      <email>netty@googlegroups.com</email>
      <url>https://netty.io/</url>
      <organization>The Netty Project</organization>
      <organizationUrl>https://netty.io/</organizationUrl>
    </developer>
  </developers>

  <profiles>
    <profile>
      <id>not_x86_64</id>
      <activation>
        <os>
          <arch>!x86_64</arch>
        </os>
      </activation>
      <properties>
        <!-- Use no classifier as we only support x86_64 atm-->
        <tcnative.classifier />
        <skipShadingTestsuite>true</skipShadingTestsuite>
      </properties>
    </profile>

    <!-- Detect if we use GraalVM and if so enable the native image testsuite -->
    <profile>
      <id>graal</id>
      <activation>
        <file>
          <!-- GraalVM Component Updater should exists when using GraalVM-->
          <exists>${java.home}/bin/gu</exists>
        </file>
      </activation>
      <properties>
        <skipNativeImageTestsuite>false</skipNativeImageTestsuite>
        <forbiddenapis.skip>true</forbiddenapis.skip>
        <testJvm />
      </properties>
    </profile>
    <!-- JDK16 -->
    <profile>
      <id>java16</id>
      <activation>
        <jdk>16</jdk>
      </activation>
      <properties>
        <!-- Not use alpn agent as Java11+ supports alpn out of the box -->
        <argLine.alpnAgent />
        <argLine.java9.extras />
        <!-- Export some stuff which is used during our tests -->
        <argLine.java9>--illegal-access=deny ${argLine.java9.extras}</argLine.java9>
        <forbiddenapis.skip>true</forbiddenapis.skip>
        <!-- Needed because of https://issues.apache.org/jira/browse/MENFORCER-275 -->
        <enforcer.plugin.version>3.0.0-M3</enforcer.plugin.version>
        <!-- 1.4.x does not work in Java10+ -->
        <jboss.marshalling.version>2.0.5.Final</jboss.marshalling.version>
        <!-- This is the minimum supported by Java12+ -->
        <maven.compiler.source>1.7</maven.compiler.source>
        <maven.compiler.target>1.7</maven.compiler.target>
        <!-- pax-exam does not work on latest Java12 EA 22 build -->
        <skipOsgiTestsuite>true</skipOsgiTestsuite>
      </properties>
    </profile>

    <!-- JDK15 -->
    <profile>
      <id>java15</id>
      <activation>
        <jdk>15</jdk>
      </activation>
      <properties>
        <!-- Not use alpn agent as Java11+ supports alpn out of the box -->
        <argLine.alpnAgent />
        <forbiddenapis.skip>true</forbiddenapis.skip>
        <!-- Needed because of https://issues.apache.org/jira/browse/MENFORCER-275 -->
        <enforcer.plugin.version>3.0.0-M3</enforcer.plugin.version>
        <!-- 1.4.x does not work in Java10+ -->
        <jboss.marshalling.version>2.0.5.Final</jboss.marshalling.version>
        <!-- This is the minimum supported by Java12+ -->
        <maven.compiler.source>1.7</maven.compiler.source>
        <maven.compiler.target>1.7</maven.compiler.target>
        <!-- pax-exam does not work on latest Java12 EA 22 build -->
        <skipOsgiTestsuite>true</skipOsgiTestsuite>
      </properties>
    </profile>
    <!-- JDK14 -->
    <profile>
      <id>java14</id>
      <activation>
        <jdk>14</jdk>
      </activation>
      <properties>
        <!-- Not use alpn agent as Java11+ supports alpn out of the box -->
        <argLine.alpnAgent />
        <forbiddenapis.skip>true</forbiddenapis.skip>
        <!-- Needed because of https://issues.apache.org/jira/browse/MENFORCER-275 -->
        <enforcer.plugin.version>3.0.0-M3</enforcer.plugin.version>
        <!-- 1.4.x does not work in Java10+ -->
        <jboss.marshalling.version>2.0.5.Final</jboss.marshalling.version>
        <!-- This is the minimum supported by Java12+ -->
        <maven.compiler.source>1.7</maven.compiler.source>
        <maven.compiler.target>1.7</maven.compiler.target>
        <!-- pax-exam does not work on latest Java12 EA 22 build -->
        <skipOsgiTestsuite>true</skipOsgiTestsuite>
      </properties>
    </profile>
    <!-- JDK13 -->
    <profile>
      <id>java13</id>
      <activation>
        <jdk>13</jdk>
      </activation>
      <properties>
        <!-- Not use alpn agent as Java11+ supports alpn out of the box -->
        <argLine.alpnAgent />
        <forbiddenapis.skip>true</forbiddenapis.skip>
        <!-- Needed because of https://issues.apache.org/jira/browse/MENFORCER-275 -->
        <enforcer.plugin.version>3.0.0-M3</enforcer.plugin.version>
        <!-- 1.4.x does not work in Java10+ -->
        <jboss.marshalling.version>2.0.5.Final</jboss.marshalling.version>
        <!-- This is the minimum supported by Java12+ -->
        <maven.compiler.source>1.7</maven.compiler.source>
        <maven.compiler.target>1.7</maven.compiler.target>
        <!-- pax-exam does not work on latest Java12 EA 22 build -->
        <skipOsgiTestsuite>true</skipOsgiTestsuite>
      </properties>
    </profile>

    <!-- JDK12 -->
    <profile>
      <id>java12</id>
      <activation>
        <jdk>12</jdk>
      </activation>
      <properties>
        <argLine.java9.extras />
        <!-- Export some stuff which is used during our tests -->
        <argLine.java9>--illegal-access=deny ${argLine.java9.extras}</argLine.java9>
        <!-- Not use alpn agent as Java11+ supports alpn out of the box -->
        <argLine.alpnAgent />
        <forbiddenapis.skip>true</forbiddenapis.skip>
        <!-- Needed because of https://issues.apache.org/jira/browse/MENFORCER-275 -->
        <enforcer.plugin.version>3.0.0-M3</enforcer.plugin.version>
        <!-- 1.4.x does not work in Java10+ -->
        <jboss.marshalling.version>2.0.5.Final</jboss.marshalling.version>
        <!-- This is the minimum supported by Java12+ -->
        <maven.compiler.source>1.7</maven.compiler.source>
        <maven.compiler.target>1.7</maven.compiler.target>
        <!-- pax-exam does not work on latest Java12 EA 22 build -->
        <skipOsgiTestsuite>true</skipOsgiTestsuite>
      </properties>
    </profile>

    <!-- JDK11 -->
    <profile>
      <id>java11</id>
      <activation>
        <jdk>11</jdk>
      </activation>
      <properties>
        <argLine.java9.extras />
        <!-- Export some stuff which is used during our tests -->
        <argLine.java9>--illegal-access=deny ${argLine.java9.extras}</argLine.java9>
        <!-- Not use alpn agent as Java11+ supports alpn out of the box -->
        <argLine.alpnAgent />
        <forbiddenapis.skip>true</forbiddenapis.skip>
        <!-- Needed because of https://issues.apache.org/jira/browse/MENFORCER-275 -->
        <enforcer.plugin.version>3.0.0-M3</enforcer.plugin.version>
        <!-- 1.4.x does not work in Java10+ -->
        <jboss.marshalling.version>2.0.5.Final</jboss.marshalling.version>
        <!-- pax-exam does not work on latest Java11 build -->
        <skipOsgiTestsuite>true</skipOsgiTestsuite>
      </properties>
    </profile>

    <!-- JDK10 -->
    <profile>
      <id>java10</id>
      <activation>
        <jdk>10</jdk>
      </activation>
      <properties>
        <argLine.java9.extras />
        <!-- Export some stuff which is used during our tests -->
        <argLine.java9>--illegal-access=deny --add-modules java.xml.bind ${argLine.java9.extras}</argLine.java9>
        <!-- Not use alpn agent as Java10 supports alpn out of the box -->
        <argLine.alpnAgent />
        <forbiddenapis.skip>true</forbiddenapis.skip>
        <!-- Needed because of https://issues.apache.org/jira/browse/MENFORCER-275 -->
        <enforcer.plugin.version>3.0.0-M3</enforcer.plugin.version>
        <!-- 1.4.x does not work in Java10+ -->
        <jboss.marshalling.version>2.0.5.Final</jboss.marshalling.version>
      </properties>
    </profile>

    <!-- JDK9 -->
    <profile>
      <id>java9</id>
      <properties>
        <argLine.java9.extras />
        <!-- Export some stuff which is used during our tests -->
        <argLine.java9>--illegal-access=deny --add-modules java.xml.bind ${argLine.java9.extras}</argLine.java9>
        <!-- Not use alpn agent as Java9 supports alpn out of the box -->
        <argLine.alpnAgent />
        <!-- Skip as maven plugin not works with Java9 yet -->
        <forbiddenapis.skip>true</forbiddenapis.skip>
        <!-- Needed because of https://issues.apache.org/jira/browse/MENFORCER-275 -->
        <enforcer.plugin.version>3.0.0-M1</enforcer.plugin.version>
      </properties>
      <activation>
        <jdk>9</jdk>
      </activation>
    </profile>

    <profile>
      <id>boringssl</id>
      <properties>
        <tcnative.artifactId>netty-tcnative-boringssl-static</tcnative.artifactId>
        <tcnative.classifier />
      </properties>
    </profile>
    <profile>
      <id>leak</id>
      <properties>
        <argLine.leak>-Dio.netty.leakDetectionLevel=paranoid -Dio.netty.leakDetection.targetRecords=32</argLine.leak>
      </properties>
    </profile>
    <profile>
      <id>noPrintGC</id>
      <properties>
        <argLine.printGC>-D_</argLine.printGC>
      </properties>
    </profile>
    <profile>
      <id>noUnsafe</id>
      <properties>
        <argLine.noUnsafe>-Dio.netty.noUnsafe=true</argLine.noUnsafe>
      </properties>
    </profile>
    <profile>
      <id>coverage</id>
      <properties>
        <argLine.coverage>${jacoco.argLine}</argLine.coverage>
      </properties>
      <build>
        <plugins>
          <plugin>
            <groupId>org.jacoco</groupId>
            <artifactId>jacoco-maven-plugin</artifactId>
            <version>0.7.7.201606060606</version>
            <executions>
              <execution>
                <id>jacoco-prepare-agent</id>
                <goals>
                  <goal>prepare-agent</goal>
                </goals>
                <configuration>
                  <propertyName>jacoco.argLine</propertyName>
                </configuration>
              </execution>
            </executions>
          </plugin>
        </plugins>
      </build>
    </profile>
    <profile>
      <id>jdk8</id>
      <activation>
        <jdk>[1.8,)</jdk>
      </activation>
      <properties>
        <!-- Our Javadoc has poor enough quality to fail the build thanks to JDK8 javadoc which got more strict. -->
        <maven.javadoc.failOnError>false</maven.javadoc.failOnError>
      </properties>
    </profile>
    <profile>
      <!--
      This profile exists because either ALPN or NPN can exits on the class path at once, but not both.
      The JDK version is typically used to distinguish which should be used but there is some overlap
      where both could be used.  ALPN is the default and this profile is enabled with a -Dforcenpn=true arugument
      -->
      <id>forcenpn</id>
      <activation>
        <property>
          <name>forcenpn</name>
          <value>true</value>
        </property>
      </activation>
      <properties>
        <jetty.alpnAgent.option>forceNpn=true</jetty.alpnAgent.option>
      </properties>
    </profile>
  </profiles>

  <properties>
    <maven.compiler.source>1.6</maven.compiler.source>
    <maven.compiler.target>1.6</maven.compiler.target>
    <netty.dev.tools.directory>${project.build.directory}/dev-tools</netty.dev.tools.directory>
    <project.build.sourceEncoding>UTF-8</project.build.sourceEncoding>
    <project.reporting.outputEncoding>UTF-8</project.reporting.outputEncoding>
    <netty.build.version>29</netty.build.version>
    <jboss.marshalling.version>1.4.11.Final</jboss.marshalling.version>
    <jetty.alpnAgent.version>2.0.10</jetty.alpnAgent.version>
    <jetty.alpnAgent.path>"${settings.localRepository}"/org/mortbay/jetty/alpn/jetty-alpn-agent/${jetty.alpnAgent.version}/jetty-alpn-agent-${jetty.alpnAgent.version}.jar</jetty.alpnAgent.path>
    <argLine.common>
      -server
      -dsa -da -ea:io.netty...
      -XX:+HeapDumpOnOutOfMemoryError
    </argLine.common>
    <!-- Default to ALPN. See forcenpn profile to force NPN -->
    <argLine.alpnAgent>-javaagent:${jetty.alpnAgent.path}=${jetty.alpnAgent.option}</argLine.alpnAgent>
    <argLine.leak>-D_</argLine.leak> <!-- Overridden when 'leak' profile is active -->
    <argLine.noUnsafe>-D_</argLine.noUnsafe> <!-- Overridden when 'noUnsafe' profile is active -->
    <argLine.coverage>-D_</argLine.coverage> <!-- Overridden when 'coverage' profile is active -->
    <argLine.printGC>-XX:+PrintGCDetails</argLine.printGC>
    <argLine.java9 /> <!-- Overridden when 'java9' profile is active -->
    <argLine.javaProperties>-D_</argLine.javaProperties>
    <!-- Configure the os-maven-plugin extension to expand the classifier on                  -->
    <!-- Fedora-"like" systems. This is currently only used for the netty-tcnative dependency -->
    <osmaven.version>1.7.0</osmaven.version>
    <!-- keep in sync with PlatformDependent#ALLOWED_LINUX_OS_CLASSIFIERS -->
    <os.detection.classifierWithLikes>fedora,suse,arch</os.detection.classifierWithLikes>
    <tcnative.artifactId>netty-tcnative</tcnative.artifactId>
    <tcnative.version>2.0.38.Final</tcnative.version>
    <tcnative.classifier>${os.detected.classifier}</tcnative.classifier>
    <conscrypt.groupId>org.conscrypt</conscrypt.groupId>
    <conscrypt.artifactId>conscrypt-openjdk-uber</conscrypt.artifactId>
    <conscrypt.version>2.5.1</conscrypt.version>
    <conscrypt.classifier />
    <jni.classifier>${os.detected.name}-${os.detected.arch}</jni.classifier>
    <logging.config>${project.basedir}/../common/src/test/resources/logback-test.xml</logging.config>
    <logging.logLevel>debug</logging.logLevel>
    <log4j2.version>2.6.2</log4j2.version>
    <enforcer.plugin.version>1.4.1</enforcer.plugin.version>
    <junit.version>5.7.0</junit.version>
    <testJavaHome>${java.home}</testJavaHome>
    <testJvm>${testJavaHome}/bin/java</testJvm>
    <skipOsgiTestsuite>false</skipOsgiTestsuite>
    <skipAutobahnTestsuite>false</skipAutobahnTestsuite>
    <skipHttp2Testsuite>false</skipHttp2Testsuite>
    <skipJapicmp>false</skipJapicmp>
    <graalvm.version>19.2.1</graalvm.version>
    <!-- By default skip native testsuite as it requires a custom environment with graalvm installed -->
    <skipNativeImageTestsuite>true</skipNativeImageTestsuite>
    <skipShadingTestsuite>false</skipShadingTestsuite>
    <skipDeploy>false</skipDeploy>
  </properties>

  <modules>
    <module>all</module>
    <module>dev-tools</module>
    <module>common</module>
    <module>buffer</module>
    <module>codec</module>
    <module>codec-dns</module>
    <module>codec-haproxy</module>
    <module>codec-http</module>
    <module>codec-http2</module>
    <module>codec-memcache</module>
    <module>codec-mqtt</module>
    <module>codec-redis</module>
    <module>codec-smtp</module>
    <module>codec-socks</module>
    <module>codec-stomp</module>
    <module>codec-xml</module>
    <module>resolver</module>
    <module>resolver-dns</module>
    <module>resolver-dns-native-macos</module>
    <module>tarball</module>
    <module>transport</module>
    <module>transport-native-unix-common-tests</module>
    <module>transport-native-unix-common</module>
    <module>transport-native-epoll</module>
    <module>transport-native-kqueue</module>
    <module>transport-rxtx</module>
    <module>transport-sctp</module>
    <module>transport-udt</module>
    <module>handler</module>
    <module>handler-proxy</module>
    <module>example</module>
<<<<<<< HEAD
<!--    <module>testsuite</module>-->
<!--    <module>testsuite-autobahn</module>-->
<!--    <module>testsuite-http2</module>-->
<!--    <module>testsuite-osgi</module>-->
<!--    <module>testsuite-shading</module>-->
<!--    <module>microbench</module>-->
=======
    <module>testsuite</module>
    <module>testsuite-autobahn</module>
    <module>testsuite-http2</module>
    <module>testsuite-osgi</module>
    <module>testsuite-shading</module>
    <module>testsuite-native</module>
    <module>testsuite-native-image</module>
    <module>testsuite-native-image-client</module>
    <module>testsuite-native-image-client-runtime-init</module>
    <module>transport-blockhound-tests</module>
    <module>microbench</module>
>>>>>>> d3fa3305
    <module>bom</module>
  </modules>

  <dependencyManagement>
    <dependencies>
      <dependency>
        <groupId>io.netty</groupId>
        <artifactId>netty-jni-util</artifactId>
        <version>0.0.3.Final</version>
        <classifier>sources</classifier>
        <optional>true</optional>
      </dependency>

      <dependency>
        <groupId>${project.groupId}</groupId>
        <artifactId>netty-dev-tools</artifactId>
        <version>${project.version}</version>
      </dependency>

      <!-- Needed for java11 and later as javax.activation is not part of the JDK anymore -->
      <dependency>
        <groupId>com.sun.activation</groupId>
        <artifactId>javax.activation</artifactId>
        <version>1.2.0</version>
      </dependency>

      <!-- JBoss Marshalling - completely optional -->
      <dependency>
        <groupId>org.jboss.marshalling</groupId>
        <artifactId>jboss-marshalling</artifactId>
        <version>${jboss.marshalling.version}</version>
        <scope>compile</scope>
        <optional>true</optional>
      </dependency>

      <!-- SPDY and HTTP/2 - completely optional -->
      <dependency>
        <groupId>org.eclipse.jetty.npn</groupId>
        <artifactId>npn-api</artifactId>
        <version>1.1.1.v20141010</version>
        <scope>provided</scope> <!-- Provided by npn-boot -->
      </dependency>
      <dependency>
        <groupId>org.eclipse.jetty.alpn</groupId>
        <artifactId>alpn-api</artifactId>
        <version>1.1.2.v20150522</version>
        <scope>provided</scope> <!-- Provided by alpn-boot -->
      </dependency>

      <!-- Google Protocol Buffers - completely optional -->
      <dependency>
        <groupId>com.google.protobuf</groupId>
        <artifactId>protobuf-java</artifactId>
        <version>2.6.1</version>
      </dependency>
      <dependency>
        <groupId>com.google.protobuf.nano</groupId>
        <artifactId>protobuf-javanano</artifactId>
        <version>3.0.0-alpha-5</version>
      </dependency>

      <!-- Our own Tomcat Native fork - completely optional, used for accelerating SSL with OpenSSL. -->
      <dependency>
        <groupId>${project.groupId}</groupId>
        <artifactId>${tcnative.artifactId}</artifactId>
        <version>${tcnative.version}</version>
        <classifier>${tcnative.classifier}</classifier>
        <scope>compile</scope>
        <optional>true</optional>
      </dependency>

      <!-- Conscrypt - needed for running tests, used for acclerating SSL with OpenSSL. -->
      <dependency>
        <groupId>${conscrypt.groupId}</groupId>
        <artifactId>${conscrypt.artifactId}</artifactId>
        <classifier>${conscrypt.classifier}</classifier>
        <version>${conscrypt.version}</version>
        <scope>compile</scope>
        <optional>true</optional>
      </dependency>

      <!--
        Bouncy Castle - completely optional, only needed when:
        - you generate a temporary self-signed certificate using SelfSignedCertificate, and
        - you don't use the JDK which doesn't provide sun.security.x509 package.
      -->
      <dependency>
        <groupId>org.bouncycastle</groupId>
        <artifactId>bcpkix-jdk15on</artifactId>
        <version>1.68</version>
        <scope>compile</scope>
        <optional>true</optional>
      </dependency>

      <!--
        Completely optional and only needed for OCSP stapling to construct and
        parse OCSP requests and responses.
      -->
      <dependency>
        <groupId>org.bouncycastle</groupId>
        <artifactId>bcprov-jdk15on</artifactId>
        <version>1.68</version>
        <scope>compile</scope>
        <optional>true</optional>
      </dependency>

      <dependency>
        <groupId>com.fasterxml</groupId>
        <artifactId>aalto-xml</artifactId>
        <version>1.0.0</version>
      </dependency>

      <dependency>
        <groupId>com.jcraft</groupId>
        <artifactId>jzlib</artifactId>
        <version>1.1.3</version>
      </dependency>
      <dependency>
        <groupId>com.ning</groupId>
        <artifactId>compress-lzf</artifactId>
        <version>1.0.3</version>
      </dependency>
      <dependency>
        <groupId>net.jpountz.lz4</groupId>
        <artifactId>lz4</artifactId>
        <version>1.3.0</version>
      </dependency>
      <dependency>
        <groupId>com.github.jponge</groupId>
        <artifactId>lzma-java</artifactId>
        <version>1.3</version>
      </dependency>

      <!-- Java concurrency tools for the JVM -->
      <dependency>
        <groupId>org.jctools</groupId>
        <artifactId>jctools-core</artifactId>
        <version>3.1.0</version>
      </dependency>

      <dependency>
        <groupId>org.rxtx</groupId>
        <artifactId>rxtx</artifactId>
        <version>2.1.7</version>
      </dependency>

      <dependency>
        <groupId>com.barchart.udt</groupId>
        <artifactId>barchart-udt-bundle</artifactId>
        <version>2.3.0</version>
      </dependency>

      <dependency>
        <groupId>javax.servlet</groupId>
        <artifactId>servlet-api</artifactId>
        <version>2.5</version>
      </dependency>

      <dependency>
        <groupId>org.slf4j</groupId>
        <artifactId>slf4j-api</artifactId>
        <version>1.7.30</version>
      </dependency>
      <dependency>
        <groupId>commons-logging</groupId>
        <artifactId>commons-logging</artifactId>
        <version>1.2</version>
      </dependency>
      <dependency>
        <groupId>org.apache.logging.log4j</groupId>
        <artifactId>log4j-api</artifactId>
        <version>${log4j2.version}</version>
      </dependency>
      <dependency>
        <groupId>log4j</groupId>
        <artifactId>log4j</artifactId>
        <version>1.2.17</version>
        <exclusions>
          <exclusion>
            <artifactId>mail</artifactId>
            <groupId>javax.mail</groupId>
          </exclusion>
          <exclusion>
            <artifactId>jms</artifactId>
            <groupId>javax.jms</groupId>
          </exclusion>
          <exclusion>
            <artifactId>jmxtools</artifactId>
            <groupId>com.sun.jdmk</groupId>
          </exclusion>
          <exclusion>
            <artifactId>jmxri</artifactId>
            <groupId>com.sun.jmx</groupId>
          </exclusion>
        </exclusions>
        <optional>true</optional>
      </dependency>

      <!-- Metrics providers -->
      <dependency>
        <groupId>com.yammer.metrics</groupId>
        <artifactId>metrics-core</artifactId>
        <version>2.2.0</version>
      </dependency>

      <!-- Common test dependencies -->
      <dependency>
        <groupId>org.junit.jupiter</groupId>
        <artifactId>junit-jupiter-api</artifactId>
        <version>${junit.version}</version>
        <scope>test</scope>
      </dependency>
      <dependency>
        <groupId>org.junit.jupiter</groupId>
        <artifactId>junit-jupiter-engine</artifactId>
        <version>${junit.version}</version>
        <scope>test</scope>
      </dependency>
      <dependency>
        <groupId>org.junit.vintage</groupId>
        <artifactId>junit-vintage-engine</artifactId>
        <version>${junit.version}</version>
        <scope>test</scope>
      </dependency>
      <dependency>
        <groupId>junit</groupId>
        <artifactId>junit</artifactId>
        <version>4.13.1</version>
        <scope>test</scope>
      </dependency>
      <dependency>
        <groupId>${project.groupId}</groupId>
        <artifactId>netty-build-common</artifactId>
        <version>${netty.build.version}</version>
        <scope>test</scope>
      </dependency>
      <dependency>
        <groupId>org.hamcrest</groupId>
        <artifactId>hamcrest-library</artifactId>
        <version>1.3</version>
        <scope>test</scope>
      </dependency>
      <dependency>
        <groupId>org.assertj</groupId>
        <artifactId>assertj-core</artifactId>
        <version>3.18.0</version>
        <scope>test</scope>
      </dependency>
      <dependency>
        <groupId>org.mockito</groupId>
        <artifactId>mockito-core</artifactId>
        <version>2.18.3</version>
        <scope>test</scope>
      </dependency>
      <dependency>
        <groupId>ch.qos.logback</groupId>
        <artifactId>logback-classic</artifactId>
        <version>1.1.7</version>
        <scope>test</scope>
      </dependency>

      <!-- Test dependencies for jboss marshalling encoder/decoder -->
      <dependency>
        <groupId>org.jboss.marshalling</groupId>
        <artifactId>jboss-marshalling-serial</artifactId>
        <version>${jboss.marshalling.version}</version>
        <scope>test</scope>
      </dependency>
      <dependency>
        <groupId>org.jboss.marshalling</groupId>
        <artifactId>jboss-marshalling-river</artifactId>
        <version>${jboss.marshalling.version}</version>
        <scope>test</scope>
      </dependency>

      <!-- Test dependencies for microbench -->
      <dependency>
        <groupId>com.google.caliper</groupId>
        <artifactId>caliper</artifactId>
        <version>0.5-rc1</version>
        <scope>test</scope>
      </dependency>

      <!-- Test dependency for Bzip2 compression codec -->
      <dependency>
        <groupId>org.apache.commons</groupId>
        <artifactId>commons-compress</artifactId>
        <version>1.19</version>
        <scope>test</scope>
      </dependency>

      <!-- Test dependency used by http/2 hpack -->
      <dependency>
        <groupId>com.google.code.gson</groupId>
        <artifactId>gson</artifactId>
        <version>2.7</version>
        <scope>test</scope>
      </dependency>

      <!-- Test suite dependency for generating a compressed heap dump file -->
      <dependency>
        <groupId>org.tukaani</groupId>
        <artifactId>xz</artifactId>
        <version>1.5</version>
      </dependency>

      <!-- Test dependency for resolver-dns -->
      <dependency>
        <groupId>org.apache.directory.server</groupId>
        <artifactId>apacheds-protocol-dns</artifactId>
        <version>1.5.7</version>
        <scope>test</scope>
      </dependency>

      <!-- Test dependency for log4j2 tests -->
      <dependency>
        <groupId>org.apache.logging.log4j</groupId>
        <artifactId>log4j-core</artifactId>
        <version>${log4j2.version}</version>
        <scope>test</scope>
      </dependency>

      <!-- BlockHound integration -->
      <dependency>
        <groupId>io.projectreactor.tools</groupId>
        <artifactId>blockhound</artifactId>
        <version>1.0.3.RELEASE</version>
      </dependency>
    </dependencies>
  </dependencyManagement>

  <dependencies>
    <!-- Testing frameworks and related dependencies -->
    <dependency>
      <groupId>org.junit.jupiter</groupId>
      <artifactId>junit-jupiter-api</artifactId>
      <scope>test</scope>
    </dependency>
    <dependency>
      <groupId>org.junit.jupiter</groupId>
      <artifactId>junit-jupiter-engine</artifactId>
      <scope>test</scope>
    </dependency>
    <dependency>
      <groupId>org.junit.vintage</groupId>
      <artifactId>junit-vintage-engine</artifactId>
      <scope>test</scope>
    </dependency>
    <dependency>
      <groupId>junit</groupId>
      <artifactId>junit</artifactId>
      <scope>test</scope>
    </dependency>
    <dependency>
      <groupId>${project.groupId}</groupId>
      <artifactId>netty-build-common</artifactId>
      <scope>test</scope>
    </dependency>
    <dependency>
      <groupId>org.hamcrest</groupId>
      <artifactId>hamcrest-library</artifactId>
      <scope>test</scope>
    </dependency>
    <dependency>
      <groupId>org.assertj</groupId>
      <artifactId>assertj-core</artifactId>
      <scope>test</scope>
    </dependency>
    <dependency>
      <groupId>ch.qos.logback</groupId>
      <artifactId>logback-classic</artifactId>
      <scope>test</scope>
    </dependency>
  </dependencies>

  <build>
    <extensions>
      <extension>
        <groupId>kr.motd.maven</groupId>
        <artifactId>os-maven-plugin</artifactId>
        <version>${osmaven.version}</version>
      </extension>
    </extensions>

    <plugins>
      <plugin>
        <groupId>com.github.siom79.japicmp</groupId>
        <artifactId>japicmp-maven-plugin</artifactId>
        <version>0.14.3</version>
        <configuration>
          <parameter>
            <ignoreMissingOldVersion>true</ignoreMissingOldVersion>
            <breakBuildOnBinaryIncompatibleModifications>true</breakBuildOnBinaryIncompatibleModifications>
            <breakBuildOnSourceIncompatibleModifications>true</breakBuildOnSourceIncompatibleModifications>
            <oldVersionPattern>\d+\.\d+\.\d+\.Final</oldVersionPattern>
            <ignoreMissingClassesByRegularExpressions>
              <!-- ignore everything which is not part of netty itself as the plugin can not handle optional dependencies -->
              <ignoreMissingClassesByRegularExpression>^(?!io\.netty\.).*</ignoreMissingClassesByRegularExpression>
              <ignoreMissingClassesByRegularExpression>^io\.netty\.internal\.tcnative\..*</ignoreMissingClassesByRegularExpression>
            </ignoreMissingClassesByRegularExpressions>
            <excludes>
              <exclude>@io.netty.util.internal.UnstableApi</exclude>
              <exclude>io.netty.util.internal.shaded</exclude>
            </excludes>
          </parameter>
          <skip>${skipJapicmp}</skip>
        </configuration>
        <executions>
          <execution>
            <phase>verify</phase>
            <goals>
              <goal>cmp</goal>
            </goals>
          </execution>
        </executions>
      </plugin>
      <plugin>
        <artifactId>maven-enforcer-plugin</artifactId>
        <version>${enforcer.plugin.version}</version>
        <executions>
          <execution>
            <id>enforce-tools</id>
            <goals>
              <goal>enforce</goal>
            </goals>
            <configuration>
              <rules>
                <requireJavaVersion>
                  <!-- Enforce JDK 1.8+ for compilation. -->
                  <!-- This is needed because of java.util.zip.Deflater and NIO UDP multicast. -->
                  <version>[1.8.0,)</version>
                </requireJavaVersion>
                <requireMavenVersion>
                  <version>[3.1.1,)</version>
                </requireMavenVersion>
                <requireProperty>
                  <regexMessage>
		     x86_64/AARCH64/PPCLE64/s390x_64 JDK must be used.
                  </regexMessage>
                  <property>os.detected.arch</property>
                  <regex>^(x86_64|aarch_64|ppcle_64|s390_64)$</regex>
                </requireProperty>
              </rules>
            </configuration>
          </execution>
        </executions>
      </plugin>
      <plugin>
        <artifactId>maven-compiler-plugin</artifactId>
        <version>3.8.0</version>
        <configuration>
          <compilerVersion>1.8</compilerVersion>
          <fork>true</fork>
          <source>${maven.compiler.source}</source>
          <target>${maven.compiler.target}</target>
          <debug>true</debug>
          <optimize>true</optimize>
          <showDeprecation>true</showDeprecation>
          <showWarnings>true</showWarnings>
          <compilerArgument>-Xlint:-options</compilerArgument>
          <!-- XXX: maven-release-plugin complains - MRELEASE-715 -->
          <!--
          <compilerArguments>
            <Xlint:-options />
            <Xlint:unchecked />
            <Xlint:deprecation />
          </compilerArguments>
          -->
          <meminitial>256m</meminitial>
          <maxmem>1024m</maxmem>
          <excludes>
            <exclude>**/package-info.java</exclude>
          </excludes>
        </configuration>
      </plugin>
      <plugin>
        <!-- ensure that only methods available in java 1.6 can
             be used even when compiling with java 1.7+ -->
        <groupId>org.codehaus.mojo</groupId>
        <artifactId>animal-sniffer-maven-plugin</artifactId>
        <version>1.16</version>
        <configuration>
          <signature>
            <groupId>org.codehaus.mojo.signature</groupId>
            <artifactId>java16</artifactId>
            <version>1.1</version>
          </signature>
          <ignores>
            <ignore>java.nio.ByteBuffer</ignore>
          </ignores>
          <annotations>
            <annotation>io.netty.util.internal.SuppressJava6Requirement</annotation>
          </annotations>
        </configuration>
        <executions>
          <execution>
            <phase>process-classes</phase>
            <goals>
              <goal>check</goal>
            </goals>
          </execution>
        </executions>
      </plugin>
      <plugin>
        <artifactId>maven-checkstyle-plugin</artifactId>
        <version>3.1.0</version>
        <executions>
          <execution>
            <id>check-style</id>
            <goals>
              <goal>check</goal>
            </goals>
            <phase>validate</phase>
            <configuration>
              <consoleOutput>true</consoleOutput>
              <logViolationsToConsole>true</logViolationsToConsole>
              <failsOnError>true</failsOnError>
              <failOnViolation>true</failOnViolation>
              <configLocation>io/netty/checkstyle.xml</configLocation>
              <sourceDirectories>
                <sourceDirectory>${project.build.sourceDirectory}</sourceDirectory>
                <sourceDirectory>${project.build.testSourceDirectory}</sourceDirectory>
              </sourceDirectories>
            </configuration>
          </execution>
          <execution>
            <id>nohttp-checkstyle-validation</id>
            <phase>validate</phase>
            <configuration>
              <!-- skip>false</skip -->
              <configLocation>nohttp-checkstyle.xml</configLocation>
              <suppressionsLocation>nohttp-checkstyle-suppressions.xml</suppressionsLocation>
              <!-- propertyExpansion>main.basedir=${main.basedir}</propertyExpansion -->
              <encoding>UTF-8</encoding>
              <sourceDirectories>${basedir}</sourceDirectories>
              <includes>**/*</includes>
              <excludes>nohttp-checkstyle-suppressions.xml,**/.git/**/*,**/.idea/**/*,**/target/**/,**/.flattened-pom.xml,**/*.class</excludes>
            </configuration>
            <goals>
              <goal>check</goal>
            </goals>
            <inherited>false</inherited>
          </execution>
        </executions>
        <dependencies>
          <dependency>
            <groupId>com.puppycrawl.tools</groupId>
            <artifactId>checkstyle</artifactId>
            <version>8.29</version>
          </dependency>
          <dependency>
            <groupId>${project.groupId}</groupId>
            <artifactId>netty-build-common</artifactId>
            <version>${netty.build.version}</version>
          </dependency>
          <dependency>
            <groupId>io.spring.nohttp</groupId>
            <artifactId>nohttp-checkstyle</artifactId>
            <version>0.0.5.RELEASE</version>
          </dependency>
        </dependencies>
      </plugin>
      <plugin>
        <groupId>org.codehaus.mojo</groupId>
        <artifactId>xml-maven-plugin</artifactId>
        <version>1.0.1</version>
        <executions>
          <execution>
            <id>check-style</id>
            <goals>
              <goal>check-format</goal>
            </goals>
            <phase>validate</phase>
          </execution>
        </executions>
        <configuration>
          <formatFileSets>
            <formatFileSet>
              <directory>${project.basedir}</directory>
              <includes>
                <include>**/pom.xml</include>
              </includes>
            </formatFileSet>
          </formatFileSets>
          <useDefaultFormatFileSet>false</useDefaultFormatFileSet>
        </configuration>
      </plugin>
      <!-- Download the npn-boot.jar in advance to add it to the boot classpath. -->
      <plugin>
        <artifactId>maven-dependency-plugin</artifactId>
        <executions>
          <execution>
            <id>get-jetty-alpn-agent</id>
            <phase>validate</phase>
            <goals>
              <goal>get</goal>
            </goals>
            <configuration>
              <groupId>org.mortbay.jetty.alpn</groupId>
              <artifactId>jetty-alpn-agent</artifactId>
              <version>${jetty.alpnAgent.version}</version>
            </configuration>
          </execution>
        </executions>
      </plugin>
      <plugin>
        <artifactId>maven-surefire-plugin</artifactId>
        <configuration>
          <includes>
            <include>**/*Test*.java</include>
            <include>**/*Benchmark*.java</include>
          </includes>
          <excludes>
            <exclude>**/Abstract*</exclude>
            <exclude>**/*TestUtil*</exclude>
          </excludes>
          <runOrder>random</runOrder>
          <systemPropertyVariables>
            <logback.configurationFile>${logging.config}</logback.configurationFile>
            <logLevel>${logging.logLevel}</logLevel>
          </systemPropertyVariables>
          <argLine>${argLine.common} ${argLine.printGC} ${argLine.alpnAgent} ${argLine.leak} ${argLine.coverage} ${argLine.noUnsafe} ${argLine.java9} ${argLine.javaProperties}</argLine>
          <properties>
            <property>
              <name>listener</name>
              <value>io.netty.build.junit.TimedOutTestsListener</value>
            </property>
          </properties>
          <jvm>${testJvm}</jvm>
           <!-- Ensure the whole stacktrace is preserved when an exception is thrown. See https://issues.apache.org/jira/browse/SUREFIRE-1457 -->
          <trimStackTrace>false</trimStackTrace>
        </configuration>
      </plugin>
      <!-- always produce osgi bundles -->
      <plugin>
        <groupId>org.apache.felix</groupId>
        <artifactId>maven-bundle-plugin</artifactId>
        <version>2.5.4</version>
        <executions>
          <execution>
            <id>generate-manifest</id>
            <phase>process-classes</phase>
            <goals>
              <goal>manifest</goal>
            </goals>
            <configuration>
              <supportedProjectTypes>
                <supportedProjectType>jar</supportedProjectType>
                <supportedProjectType>bundle</supportedProjectType>
              </supportedProjectTypes>
              <instructions>
                <Export-Package>${project.groupId}.*</Export-Package>
                <!-- enforce JVM vendor package as optional -->
                <Import-Package>sun.misc.*;resolution:=optional,sun.nio.ch;resolution:=optional,sun.security.*;resolution:=optional,org.eclipse.jetty.npn;version="[1,2)";resolution:=optional,org.eclipse.jetty.alpn;version="[1,2)";resolution:=optional,*</Import-Package>
                <!-- override "internal" private package convention -->
                <Private-Package>!*</Private-Package>
              </instructions>
            </configuration>
          </execution>
        </executions>
      </plugin>

      <plugin>
        <groupId>org.codehaus.mojo</groupId>
        <artifactId>build-helper-maven-plugin</artifactId>
        <version>1.10</version>
        <executions>
          <execution>
            <id>parse-version</id>
            <goals>
              <goal>parse-version</goal>
            </goals>
          </execution>
        </executions>
      </plugin>

      <plugin>
        <artifactId>maven-source-plugin</artifactId>
        <version>3.2.0</version>
        <!-- Eclipse-related OSGi manifests
             See https://github.com/netty/netty/issues/3886
             More information: https://rajakannappan.blogspot.ie/2010/03/automating-eclipse-source-bundle.html -->
        <configuration>
          <archive>
            <manifestEntries>
              <Bundle-ManifestVersion>2</Bundle-ManifestVersion>
              <Bundle-Name>${project.name}</Bundle-Name>
              <Bundle-SymbolicName>${project.groupId}.${project.artifactId}.source</Bundle-SymbolicName>
              <Bundle-Vendor>${project.organization.name}</Bundle-Vendor>
              <Bundle-Version>${parsedVersion.osgiVersion}</Bundle-Version>
              <Eclipse-SourceBundle>${project.groupId}.${project.artifactId};version="${parsedVersion.osgiVersion}";roots:="."</Eclipse-SourceBundle>
            </manifestEntries>
          </archive>
        </configuration>

        <executions>
          <execution>
            <id>attach-sources</id>
            <phase>prepare-package</phase>
            <goals>
              <goal>jar-no-fork</goal>
            </goals>
          </execution>
          <execution>
            <id>attach-test-sources</id>
            <phase>prepare-package</phase>
            <goals>
              <goal>test-jar-no-fork</goal>
            </goals>
          </execution>
        </executions>
      </plugin>
      <plugin>
        <artifactId>maven-javadoc-plugin</artifactId>
        <version>2.10.4</version>
        <configuration>
          <detectOfflineLinks>false</detectOfflineLinks>
          <breakiterator>true</breakiterator>
          <version>false</version>
          <author>false</author>
          <keywords>true</keywords>
        </configuration>
      </plugin>
      <plugin>
        <artifactId>maven-deploy-plugin</artifactId>
        <version>2.8.2</version>
        <configuration>
          <retryFailedDeploymentCount>10</retryFailedDeploymentCount>
          <skip>${skipDeploy}</skip>
        </configuration>
      </plugin>
      <!-- After artifacts were deployed from linux and macos we need to execute the following on macOS (in the root of the project).
           mvn -Psonatype-oss-release,full,uber-staging -pl transport-native-kqueue,transport-native-unix-common,all,tarball clean package gpg:sign org.sonatype.plugins:nexus-staging-maven-plugin:deploy -DstagingRepositoryId=${netty-id} -DnexusUrl=https://oss.sonatype.org -DserverId=sonatype-nexus-staging
      -->
      <plugin>
        <artifactId>maven-release-plugin</artifactId>
        <!-- Downgrade to 2.4.1 if release fails -->
        <version>2.5.3</version>
        <configuration>
          <useReleaseProfile>false</useReleaseProfile>
          <arguments>-P restricted-release,sonatype-oss-release,full</arguments>
          <autoVersionSubmodules>true</autoVersionSubmodules>
          <allowTimestampedSnapshots>false</allowTimestampedSnapshots>
          <tagNameFormat>netty-@{project.version}</tagNameFormat>
        </configuration>
        <dependencies>
          <dependency>
            <groupId>org.apache.maven.scm</groupId>
            <artifactId>maven-scm-api</artifactId>
            <version>1.9.4</version>
          </dependency>
          <dependency>
            <groupId>org.apache.maven.scm</groupId>
            <artifactId>maven-scm-provider-gitexe</artifactId>
            <version>1.9.4</version>
          </dependency>
        </dependencies>
      </plugin>

      <!-- Ensure to put maven-antrun-plugin at the end of the plugin list
           so that they are run lastly in the same phase. -->
      <plugin>
        <artifactId>maven-antrun-plugin</artifactId>
        <executions>
          <!-- Generate the version properties for all artifacts. -->
          <execution>
            <id>write-version-properties</id>
            <phase>initialize</phase>
            <goals>
              <goal>run</goal>
            </goals>
            <configuration>
              <target>
                <taskdef resource="net/sf/antcontrib/antlib.xml" />

                <!-- Get the information about the latest commit -->
                <exec executable="git" outputproperty="gitOutput.lastCommit" resultproperty="gitExitCode.lastCommit" failonerror="false" failifexecutionfails="false">
                  <arg value="log" />
                  <arg value="-1" />
                  <arg value="--format=format:%h %H %cd" />
                  <arg value="--date=iso" />
                </exec>
                <propertyregex property="shortCommitHash" input="${gitOutput.lastCommit}" regexp="^([0-9a-f]+) .*$" select="\1" casesensitive="true" defaultValue="0" />
                <propertyregex property="longCommitHash" input="${gitOutput.lastCommit}" regexp="^[0-9a-f]+ ([0-9a-f]{40}) .*$" select="\1" casesensitive="true" defaultValue="0000000000000000000000000000000000000000" />
                <propertyregex property="commitDate" input="${gitOutput.lastCommit}" regexp="^[0-9a-f]+ [0-9a-f]{40} (.*)$" select="\1" casesensitive="true" defaultValue="1970-01-01 00:00:00 +0000" />

                <!-- Get the information abount whether the repository is clean or dirty -->
                <exec executable="git" outputproperty="gitOutput.repoStatus" resultproperty="gitExitCode.repoStatus" failonerror="false" failifexecutionfails="false">
                  <arg value="status" />
                  <arg value="--porcelain" />
                </exec>
                <if>
                  <equals arg2="0" arg1="${gitExitCode.repoStatus}" />
                  <then>
                    <if>
                      <equals arg2="" arg1="${gitOutput.repoStatus}" />
                      <then>
                        <property name="repoStatus" value="clean" />
                      </then>
                      <else>
                        <property name="repoStatus" value="dirty" />
                      </else>
                    </if>
                  </then>
                  <else>
                    <property name="repoStatus" value="unknown" />
                  </else>
                </if>

                <!-- Print the obtained commit information. -->
                <echo>Current commit: ${shortCommitHash} on ${commitDate}</echo>

                <!-- Generate the .properties file. -->
                <!--
                <property name="metaInfDir" value="${project.basedir}/src/main/resources/META-INF" />
                -->
                <property name="metaInfDir" value="${project.build.outputDirectory}/META-INF" />
                <property name="versionPropFile" value="${metaInfDir}/${project.groupId}.versions.properties" />
                <mkdir dir="${metaInfDir}" />
                <delete file="${versionPropFile}" quiet="true" />

                <propertyfile file="${versionPropFile}" comment="Generated by netty-parent/pom.xml">
                  <entry key="${project.artifactId}.version" value="${project.version}" />
                  <entry key="${project.artifactId}.buildDate" type="date" value="now" pattern="yyyy-MM-dd HH:mm:ss Z" />
                  <entry key="${project.artifactId}.commitDate" value="${commitDate}" />
                  <entry key="${project.artifactId}.shortCommitHash" value="${shortCommitHash}" />
                  <entry key="${project.artifactId}.longCommitHash" value="${longCommitHash}" />
                  <entry key="${project.artifactId}.repoStatus" value="${repoStatus}" />
                </propertyfile>
              </target>
            </configuration>
          </execution>
        </executions>
        <dependencies>
          <dependency>
            <groupId>org.apache.ant</groupId>
            <artifactId>ant</artifactId>
            <version>1.10.9</version>
          </dependency>
          <dependency>
            <groupId>org.apache.ant</groupId>
            <artifactId>ant-launcher</artifactId>
            <version>1.9.7</version>
          </dependency>
          <dependency>
            <groupId>ant-contrib</groupId>
            <artifactId>ant-contrib</artifactId>
            <version>1.0b3</version>
            <exclusions>
              <exclusion>
                <groupId>ant</groupId>
                <artifactId>ant</artifactId>
              </exclusion>
            </exclusions>
          </dependency>
        </dependencies>
      </plugin>
      <plugin>
        <groupId>org.apache.maven.plugins</groupId>
        <artifactId>maven-remote-resources-plugin</artifactId>
        <version>1.5</version>
      </plugin>
      <plugin>
        <groupId>de.thetaphi</groupId>
        <artifactId>forbiddenapis</artifactId>
        <version>2.2</version>
      </plugin>
    </plugins>

    <pluginManagement>
      <plugins>
        <!-- keep surefire and failsafe in sync -->
        <plugin>
          <artifactId>maven-surefire-plugin</artifactId>
          <version>2.22.2</version>
        </plugin>
        <!-- keep surefire and failsafe in sync -->
        <plugin>
          <artifactId>maven-failsafe-plugin</artifactId>
          <version>2.22.2</version>
        </plugin>
        <plugin>
          <artifactId>maven-clean-plugin</artifactId>
          <version>3.0.0</version>
        </plugin>
        <plugin>
          <artifactId>maven-resources-plugin</artifactId>
          <version>3.0.1</version>
        </plugin>
        <plugin>
          <groupId>org.ops4j.pax.exam</groupId>
          <artifactId>maven-paxexam-plugin</artifactId>
          <version>1.2.4</version>
        </plugin>
        <plugin>
          <artifactId>maven-jar-plugin</artifactId>
          <version>3.0.2</version>
          <executions>
            <execution>
              <id>default-jar</id>
              <configuration>
                <archive>
                  <manifest>
                    <addDefaultImplementationEntries>true</addDefaultImplementationEntries>
                  </manifest>
                  <manifestEntries>
                    <Automatic-Module-Name>${javaModuleName}</Automatic-Module-Name>
                  </manifestEntries>
                  <index>true</index>
                  <manifestFile>${project.build.outputDirectory}/META-INF/MANIFEST.MF</manifestFile>
                </archive>
              </configuration>
            </execution>
            <execution>
              <goals>
                <goal>test-jar</goal>
              </goals>
            </execution>
          </executions>
        </plugin>
        <plugin>
          <artifactId>maven-dependency-plugin</artifactId>
          <version>2.10</version>
        </plugin>
        <plugin>
          <artifactId>maven-assembly-plugin</artifactId>
          <version>2.6</version>
        </plugin>
        <plugin>
          <!-- Do NOT upgrade -->
          <artifactId>maven-jxr-plugin</artifactId>
          <version>2.2</version>
        </plugin>
        <plugin>
          <artifactId>maven-antrun-plugin</artifactId>
          <version>1.8</version>
          <dependencies>
            <dependency>
              <groupId>ant-contrib</groupId>
              <artifactId>ant-contrib</artifactId>
              <version>1.0b3</version>
              <exclusions>
                <exclusion>
                  <groupId>ant</groupId>
                  <artifactId>ant</artifactId>
                </exclusion>
              </exclusions>
            </dependency>
          </dependencies>
        </plugin>
        <plugin>
          <groupId>org.codehaus.mojo</groupId>
          <artifactId>build-helper-maven-plugin</artifactId>
          <version>1.10</version>
        </plugin>
        <plugin>
          <groupId>org.fusesource.hawtjni</groupId>
          <artifactId>maven-hawtjni-plugin</artifactId>
          <version>1.14</version>
        </plugin>
        <plugin>
          <groupId>kr.motd.maven</groupId>
          <artifactId>exec-maven-plugin</artifactId>
          <version>1.0.0.Final</version>
        </plugin>
        <plugin>
          <groupId>org.apache.maven.plugins</groupId>
          <artifactId>maven-shade-plugin</artifactId>
          <version>3.2.1</version>
        </plugin>

        <!-- Workaround for the 'M2E plugin execution not covered' problem.
             See: https://wiki.eclipse.org/M2E_plugin_execution_not_covered -->
        <plugin>
          <groupId>org.eclipse.m2e</groupId>
          <artifactId>lifecycle-mapping</artifactId>
          <version>1.0.0</version>
          <configuration>
            <lifecycleMappingMetadata>
              <pluginExecutions>
                <pluginExecution>
                  <pluginExecutionFilter>
                    <groupId>org.apache.maven.plugins</groupId>
                    <artifactId>maven-antrun-plugin</artifactId>
                    <versionRange>[1.7,)</versionRange>
                    <goals>
                      <goal>run</goal>
                    </goals>
                  </pluginExecutionFilter>
                  <action>
                    <ignore />
                  </action>
                </pluginExecution>
                <pluginExecution>
                  <pluginExecutionFilter>
                    <groupId>org.apache.maven.plugins</groupId>
                    <artifactId>maven-checkstyle-plugin</artifactId>
                    <versionRange>[1.0,)</versionRange>
                    <goals>
                      <goal>check</goal>
                    </goals>
                  </pluginExecutionFilter>
                  <action>
                    <ignore />
                  </action>
                </pluginExecution>
                <pluginExecution>
                  <pluginExecutionFilter>
                    <groupId>org.apache.maven.plugins</groupId>
                    <artifactId>maven-enforcer-plugin</artifactId>
                    <versionRange>[1.0,)</versionRange>
                    <goals>
                      <goal>enforce</goal>
                    </goals>
                  </pluginExecutionFilter>
                  <action>
                    <ignore />
                  </action>
                </pluginExecution>
                <pluginExecution>
                  <pluginExecutionFilter>
                    <groupId>org.apache.maven.plugins</groupId>
                    <artifactId>maven-clean-plugin</artifactId>
                    <versionRange>[1.0,)</versionRange>
                    <goals>
                      <goal>clean</goal>
                    </goals>
                  </pluginExecutionFilter>
                  <action>
                    <ignore />
                  </action>
                </pluginExecution>
                <pluginExecution>
                  <pluginExecutionFilter>
                    <groupId>org.apache.felix</groupId>
                    <artifactId>maven-bundle-plugin</artifactId>
                    <versionRange>[2.4,)</versionRange>
                    <goals>
                      <goal>manifest</goal>
                    </goals>
                  </pluginExecutionFilter>
                  <action>
                    <ignore />
                  </action>
                </pluginExecution>
                <pluginExecution>
                  <pluginExecutionFilter>
                    <groupId>org.fusesource.hawtjni</groupId>
                    <artifactId>maven-hawtjni-plugin</artifactId>
                    <versionRange>[1.10,)</versionRange>
                    <goals>
                      <goal>generate</goal>
                      <goal>build</goal>
                    </goals>
                  </pluginExecutionFilter>
                  <action>
                    <ignore />
                  </action>
                </pluginExecution>
                <pluginExecution>
                  <pluginExecutionFilter>
                    <groupId>org.apache.maven.plugins</groupId>
                    <artifactId>maven-dependency-plugin</artifactId>
                    <versionRange>[2.8,)</versionRange>
                    <goals>
                      <goal>get</goal>
                      <goal>copy</goal>
                      <goal>properties</goal>
                    </goals>
                  </pluginExecutionFilter>
                  <action>
                    <ignore />
                  </action>
                </pluginExecution>
              </pluginExecutions>
            </lifecycleMappingMetadata>
          </configuration>
        </plugin>
        <plugin>
          <groupId>org.apache.maven.plugins</groupId>
          <artifactId>maven-remote-resources-plugin</artifactId>
          <version>1.5</version>
          <configuration>
            <resourceBundles>
              <resourceBundle>io.netty:netty-dev-tools:${project.version}</resourceBundle>
            </resourceBundles>
            <outputDirectory>${netty.dev.tools.directory}</outputDirectory>
            <!-- don't include netty-dev-tools in artifacts -->
            <attachToMain>false</attachToMain>
            <attachToTest>false</attachToTest>
          </configuration>
          <executions>
            <execution>
              <goals>
                <goal>process</goal>
              </goals>
            </execution>
          </executions>
        </plugin>
        <plugin>
          <groupId>de.thetaphi</groupId>
          <artifactId>forbiddenapis</artifactId>
          <version>2.2</version>
          <executions>
            <execution>
              <id>check-forbidden-apis</id>
              <configuration>
                <targetVersion>${maven.compiler.target}</targetVersion>
                <!-- allow undocumented classes like sun.misc.Unsafe: -->
                <internalRuntimeForbidden>false</internalRuntimeForbidden>
                <!-- if the used Java version is too new, don't fail, just do nothing: -->
                <failOnUnsupportedJava>false</failOnUnsupportedJava>
                <bundledSignatures>
                  <!-- This will automatically choose the right signatures based on 'targetVersion': -->
                  <!-- enabling these should be done in the future -->
                  <!-- bundledSignature>jdk-unsafe</bundledSignature -->
                  <!-- bundledSignature>jdk-deprecated</bundledSignature -->
                  <!-- bundledSignature>jdk-system-out</bundledSignature -->
                </bundledSignatures>
                <signaturesFiles>
                  <signaturesFile>${netty.dev.tools.directory}/forbidden/signatures.txt</signaturesFile>
                </signaturesFiles>
                <suppressAnnotations><annotation>**.SuppressForbidden</annotation></suppressAnnotations>
              </configuration>
              <phase>compile</phase>
              <goals>
                <goal>check</goal>
              </goals>
            </execution>
            <execution>
              <id>check-forbidden-test-apis</id>
              <configuration>
                <targetVersion>${maven.compiler.target}</targetVersion>
                <!-- allow undocumented classes like sun.misc.Unsafe: -->
                <internalRuntimeForbidden>true</internalRuntimeForbidden>
                <!-- if the used Java version is too new, don't fail, just do nothing: -->
                <failOnUnsupportedJava>false</failOnUnsupportedJava>
                <bundledSignatures>
                  <!-- This will automatically choose the right signatures based on 'targetVersion': -->
                  <!-- enabling these should be done in the future -->
                  <!-- bundledSignature>jdk-unsafe</bundledSignature -->
                  <!-- bundledSignature>jdk-deprecated</bundledSignature -->
                </bundledSignatures>
                <signaturesFiles>
                  <signaturesFile>${netty.dev.tools.directory}/forbidden/signatures.txt</signaturesFile>
                </signaturesFiles>
                <suppressAnnotations><annotation>**.SuppressForbidden</annotation></suppressAnnotations>
              </configuration>
              <phase>test-compile</phase>
              <goals>
                <goal>testCheck</goal>
              </goals>
            </execution>
          </executions>
        </plugin>
      </plugins>
    </pluginManagement>
  </build>
</project><|MERGE_RESOLUTION|>--- conflicted
+++ resolved
@@ -438,14 +438,6 @@
     <module>handler</module>
     <module>handler-proxy</module>
     <module>example</module>
-<<<<<<< HEAD
-<!--    <module>testsuite</module>-->
-<!--    <module>testsuite-autobahn</module>-->
-<!--    <module>testsuite-http2</module>-->
-<!--    <module>testsuite-osgi</module>-->
-<!--    <module>testsuite-shading</module>-->
-<!--    <module>microbench</module>-->
-=======
     <module>testsuite</module>
     <module>testsuite-autobahn</module>
     <module>testsuite-http2</module>
@@ -457,7 +449,6 @@
     <module>testsuite-native-image-client-runtime-init</module>
     <module>transport-blockhound-tests</module>
     <module>microbench</module>
->>>>>>> d3fa3305
     <module>bom</module>
   </modules>
 
